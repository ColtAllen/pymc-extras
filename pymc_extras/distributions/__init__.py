--- conflicted
+++ resolved
@@ -40,9 +40,5 @@
     "PartialOrder",
     "Skellam",
     "histogram_approximation",
-<<<<<<< HEAD
     "GrassiaIIGeometric",
-    "PartialOrder",
-=======
->>>>>>> d5f8f763
-]+    "PartialOrder",